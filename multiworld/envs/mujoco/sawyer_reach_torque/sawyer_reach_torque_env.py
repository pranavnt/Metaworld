from collections import OrderedDict
import numpy as np
from multiworld.envs.mujoco.mujoco_env import MujocoEnv
from gym.spaces import Box, Dict
from multiworld.core.serializable import Serializable
from multiworld.core.multitask_env import MultitaskEnv
from multiworld.envs.env_util import get_stat_in_paths, \
    create_stats_ordered_dict, get_asset_full_path


class SawyerReachTorqueEnv(MujocoEnv, Serializable, MultitaskEnv):
    """Implements a torque-controlled Sawyer environment"""

    def __init__(self,
                 frame_skip=30,
                 action_scale=10,
                 keep_vel_in_obs=True,
                 use_safety_box=False,
                 fix_goal=False,
                 fixed_goal=(0.05, 0.6, 0.15),
                 reward_type='hand_distance',
                 indicator_threshold=.05,
                 goal_low=None,
                 goal_high=None,
                 ):
        self.quick_init(locals())
        MultitaskEnv.__init__(self)
        self.action_scale = action_scale
        MujocoEnv.__init__(self, self.model_name, frame_skip=frame_skip)
        bounds = self.model.actuator_ctrlrange.copy()
        low = bounds[:, 0]
        high = bounds[:, 1]
        self.action_space = Box(low=low, high=high)
        if goal_low is None:
            goal_low = np.array([-0.1, 0.5, 0.02])
        else:
            goal_low = np.array(goal_low)
        if goal_high is None:
            goal_high = np.array([0.1, 0.7, 0.2])
        else:
            goal_high = np.array(goal_low)
        self.safety_box = Box(
            goal_low,
            goal_high
        )
        self.keep_vel_in_obs = keep_vel_in_obs
        self.goal_space = Box(goal_low, goal_high)
        obs_size = self._get_env_obs().shape[0]
        high = np.inf * np.ones(obs_size)
        low = -high
        self.obs_space = Box(low, high)
        self.achieved_goal_space = Box(
            -np.inf * np.ones(3),
            np.inf * np.ones(3)
        )
        self.observation_space = Dict([
            ('observation', self.obs_space),
            ('desired_goal', self.goal_space),
            ('achieved_goal', self.achieved_goal_space),
            ('state_observation', self.obs_space),
            ('state_desired_goal', self.goal_space),
            ('state_achieved_goal', self.achieved_goal_space),
        ])
        self.fix_goal = fix_goal
        self.fixed_goal = np.array(fixed_goal)
        self.use_safety_box=use_safety_box
        self.prev_qpos = self.init_angles.copy()
        self.reward_type = reward_type
        self.indicator_threshold = indicator_threshold
        goal = self.sample_goal()
        self._state_goal = goal['state_desired_goal']
        self.reset()

    @property
    def model_name(self):
       return get_asset_full_path('sawyer_xyz/sawyer_reach_torque.xml')

    def reset_to_prev_qpos(self):
        angles = self.data.qpos.copy()
        velocities = self.data.qvel.copy()
        angles[:] = self.prev_qpos.copy()
        velocities[:] = 0
        self.set_state(angles.flatten(), velocities.flatten())
        self.set_goal_xyz(self._state_goal)

    def is_outside_box(self):
        pos = self.get_endeff_pos()
        return not self.safety_box.contains(pos)

    def set_to_qpos(self, qpos):
        angles = self.data.qpos.copy()
        velocities = self.data.qvel.copy()
        angles[:] = qpos
        velocities[:] = 0
        self.set_state(angles.flatten(), velocities.flatten())
        self.set_goal_xyz(self._state_goal)

    def viewer_setup(self):
        self.viewer.cam.trackbodyid = 0
        self.viewer.cam.distance = 1.0

        # 3rd person view
        cam_dist = 0.3
        rotation_angle = 270
        cam_pos = np.array([0, 1.0, 0.5, cam_dist, -45, rotation_angle])

        for i in range(3):
            self.viewer.cam.lookat[i] = cam_pos[i]
        self.viewer.cam.distance = cam_pos[3]
        self.viewer.cam.elevation = cam_pos[4]
        self.viewer.cam.azimuth = cam_pos[5]
        self.viewer.cam.trackbodyid = -1

    def step(self, action):
        action = action * self.action_scale
        self.do_simulation(action, self.frame_skip)
        if self.use_safety_box:
            if self.is_outside_box():
                self.reset_to_prev_qpos()
            else:
                self.prev_qpos = self.data.qpos.copy()
        ob = self._get_obs()
        info = self._get_info()
        reward = self.compute_reward(action, ob)
        done = False
        return ob, reward, done, info

    def _get_env_obs(self):
        if self.keep_vel_in_obs:
            return np.concatenate([
                self.sim.data.qpos.flat,
                self.sim.data.qvel.flat,
                self.get_endeff_pos(),
            ])
        else:
            return np.concatenate([
                self.sim.data.qpos.flat,
                self.get_endeff_pos(),
            ])

    def _get_obs(self):
        ee_pos = self.get_endeff_pos()
        state_obs = self._get_env_obs()
        return dict(
            observation=state_obs,
            desired_goal=self._state_goal,
            achieved_goal=ee_pos,

            state_observation=state_obs,
            state_desired_goal=self._state_goal,
            state_achieved_goal=ee_pos,
        )

    def _get_info(self):
        hand_distance = np.linalg.norm(self._state_goal - self.get_endeff_pos())
<<<<<<< HEAD
        return dict(
            hand_distance=hand_distance,
            hand_success=float(hand_distance < self.indicator_threshold),
        )
=======
        if self.use_goal_caching:
            info =  dict(
                hand_distance=hand_distance,
                hand_success=float(hand_distance < self.indicator_threshold),
            )
            abs_angle_dist = self.compute_angle_difference(self._goal_angles, self._get_env_obs()[:7])
            for i in range(7):
                info['Joint Angle Difference Dim '+str(i+1)] = abs_angle_dist[i]
            return info
        else:
            return dict(
                hand_distance=hand_distance,
                hand_success=float(hand_distance < self.indicator_threshold),
            )
>>>>>>> ab2c05b4

    def compute_angle_difference(self, angles1, angles2):
        angles1 = angles1 % (2*np.pi)
        angles2 = angles2 % (2*np.pi)
        deltas = np.abs(angles1 - angles2)
        differences = np.minimum(2 * np.pi - deltas, deltas)
        return differences

    def get_endeff_pos(self):
        return self.data.body_xpos[self.endeff_id].copy()

    def reset(self):
        angles = self.data.qpos.copy()
        velocities = self.data.qvel.copy()
        angles[:] = self.init_angles
        velocities[:] = 0
        self.set_state(angles.flatten(), velocities.flatten())
        goal = self.sample_goal()
        self._state_goal = goal['state_desired_goal']
        self.set_goal_xyz(self._state_goal)
        self.sim.forward()
        self.prev_qpos=self.data.qpos.copy()
        return self._get_obs()

    def set_goal_xyz(self, pos):
        qpos = self.data.qpos.flat.copy()
        qvel = self.data.qvel.flat.copy()
        qpos[7:10] = pos.copy()
        qvel[7:10] = [0, 0, 0]
        self.set_state(qpos, qvel)

    @property
    def init_angles(self):
        return [
            1.02866769e+00, - 6.95207647e-01, 4.22932911e-01,
            1.76670458e+00, - 5.69637604e-01, 6.24117280e-01,
            3.53404635e+00,
            1.07586388e-02, 6.62018003e-01, 2.09936716e-02,
            1.00000000e+00, 3.76632959e-14, 1.36837913e-11, 1.56567415e-23
        ]

    @property
    def endeff_id(self):
        return self.model.body_names.index('leftclaw')

    @property
    def goal_id(self):
        return self.model.body_names.index('goal')

    def get_diagnostics(self, paths, prefix=''):
        statistics = OrderedDict()
<<<<<<< HEAD
=======
        if self.use_goal_caching:
            for stat_name in ['Joint Angle Difference Dim '+str(i+1) for i in range(7)]:
                stat_name = stat_name
                stat = get_stat_in_paths(paths, 'env_infos', stat_name)
                statistics.update(create_stats_ordered_dict(
                    '%s%s' % (prefix, stat_name),
                    stat,
                    always_show_all_stats=True,
                ))
                statistics.update(create_stats_ordered_dict(
                    'Final %s%s' % (prefix, stat_name),
                    [s[-1] for s in stat],
                    always_show_all_stats=True,
                ))

>>>>>>> ab2c05b4
        for stat_name in [
            'hand_distance',
            'hand_success',
        ]:
            stat_name = stat_name
            stat = get_stat_in_paths(paths, 'env_infos', stat_name)
            statistics.update(create_stats_ordered_dict(
                '%s%s' % (prefix, stat_name),
                stat,
                always_show_all_stats=True,
                ))
            statistics.update(create_stats_ordered_dict(
                'Final %s%s' % (prefix, stat_name),
                [s[-1] for s in stat],
                always_show_all_stats=True,
                ))
        return statistics

    """
    Multitask functions
    """
    @property
    def goal_dim(self) -> int:
        return 3

    def get_goal(self):
        return {
            'desired_goal': self._state_goal,
            'state_desired_goal': self._state_goal,
        }

    def sample_goals(self, batch_size):
        if self.fix_goal:
            goals = np.repeat(
                self.fixed_goal.copy()[None],
                batch_size,
                0
            )
        else:
            goals = np.random.uniform(
                self.goal_space.low,
                self.goal_space.high,
                size=(batch_size, self.goal_space.low.size),
            )
        return {
            'desired_goal': goals,
            'state_desired_goal': goals,
        }

    def compute_rewards(self, actions, obs):
        achieved_goals = obs['achieved_goal']
        desired_goals = obs['desired_goal']
        hand_pos = achieved_goals
        goals = desired_goals
        distances = np.linalg.norm(hand_pos - goals, axis=1)
        if self.reward_type == 'hand_distance':
            r = -distances
        elif self.reward_type == 'hand_success':
            r = -(distances < self.indicator_threshold).astype(float)
        else:
            raise NotImplementedError("Invalid/no reward type.")
        return r

    def set_to_goal(self, goal):
        raise NotImplementedError()

    def get_env_state(self):
        joint_state = self.sim.get_state()
        goal = self._state_goal.copy()
        return joint_state, goal

    def set_env_state(self, state):
        state, goal = state
        self.sim.set_state(state)
        self.sim.forward()
        self._state_goal = goal

if __name__ == "__main__":
    # import pygame
    # from pygame.locals import QUIT, KEYDOWN
    #
    # pygame.init()
    # screen = pygame.display.set_mode((400, 300))
    # char_to_action = {
    #     'w': np.array([0 , -1, 0 , 0]),
    #     'a': np.array([1 , 0 , 0 , 0]),
    #     's': np.array([0 , 1 , 0 , 0]),
    #     'd': np.array([-1, 0 , 0 , 0]),
    #     'q': np.array([1 , -1 , 0 , 0]),
    #     'e': np.array([-1 , -1 , 0, 0]),
    #     'z': np.array([1 , 1 , 0 , 0]),
    #     'c': np.array([-1 , 1 , 0 , 0]),
    #     # 'm': np.array([1 , 1 , 0 , 0]),
    #     'j': np.array([0 , 0 , 1 , 0]),
    #     'k': np.array([0 , 0 , -1 , 0]),
    #     'x': 'toggle',
    #     'r': 'reset',
    # }

    # ACTION_FROM = 'controller'
    # H = 100000
    ACTION_FROM = 'random'
    H = 300
    # ACTION_FROM = 'pd'
    # H = 50

    env = SawyerReachTorqueEnv(keep_vel_in_obs=False, use_safety_box=False)

    # env.get_goal()
    # # env = MultitaskToFlatEnv(env)
    # lock_action = False
    # while True:
    #     obs = env.reset()
    #     last_reward_t = 0
    #     returns = 0
    #     action = np.zeros_like(env.action_space.sample())
    #     for t in range(H):
    #         done = False
    #         if ACTION_FROM == 'controller':
    #             if not lock_action:
    #                 action = np.array([0,0,0,0])
    #             for event in pygame.event.get():
    #                 event_happened = True
    #                 if event.type == QUIT:
    #                     sys.exit()
    #                 if event.type == KEYDOWN:
    #                     char = event.dict['key']
    #                     new_action = char_to_action.get(chr(char), None)
    #                     if new_action == 'toggle':
    #                         lock_action = not lock_action
    #                     elif new_action == 'reset':
    #                         done = True
    #                     elif new_action is not None:
    #                         action = new_action
    #                     else:
    #                         action = np.array([0 , 0 , 0 , 0])
    #                     print("got char:", char)
    #                     print("action", action)
    #                     print("angles", env.data.qpos.copy())
    #         elif ACTION_FROM == 'random':
    #             action = env.action_space.sample()
    #         else:
    #             delta = (env.get_block_pos() - env.get_endeff_pos())[:2]
    #             action[:2] = delta * 100
    #         # if t == 0:
    #         #     print("goal is", env.get_goal_pos())
    #         obs, reward, _, info = env.step(action)
    #         env.render()
    #         if done:
    #             break
    #     print("new episode")<|MERGE_RESOLUTION|>--- conflicted
+++ resolved
@@ -153,34 +153,10 @@
 
     def _get_info(self):
         hand_distance = np.linalg.norm(self._state_goal - self.get_endeff_pos())
-<<<<<<< HEAD
         return dict(
             hand_distance=hand_distance,
             hand_success=float(hand_distance < self.indicator_threshold),
         )
-=======
-        if self.use_goal_caching:
-            info =  dict(
-                hand_distance=hand_distance,
-                hand_success=float(hand_distance < self.indicator_threshold),
-            )
-            abs_angle_dist = self.compute_angle_difference(self._goal_angles, self._get_env_obs()[:7])
-            for i in range(7):
-                info['Joint Angle Difference Dim '+str(i+1)] = abs_angle_dist[i]
-            return info
-        else:
-            return dict(
-                hand_distance=hand_distance,
-                hand_success=float(hand_distance < self.indicator_threshold),
-            )
->>>>>>> ab2c05b4
-
-    def compute_angle_difference(self, angles1, angles2):
-        angles1 = angles1 % (2*np.pi)
-        angles2 = angles2 % (2*np.pi)
-        deltas = np.abs(angles1 - angles2)
-        differences = np.minimum(2 * np.pi - deltas, deltas)
-        return differences
 
     def get_endeff_pos(self):
         return self.data.body_xpos[self.endeff_id].copy()
@@ -225,24 +201,6 @@
 
     def get_diagnostics(self, paths, prefix=''):
         statistics = OrderedDict()
-<<<<<<< HEAD
-=======
-        if self.use_goal_caching:
-            for stat_name in ['Joint Angle Difference Dim '+str(i+1) for i in range(7)]:
-                stat_name = stat_name
-                stat = get_stat_in_paths(paths, 'env_infos', stat_name)
-                statistics.update(create_stats_ordered_dict(
-                    '%s%s' % (prefix, stat_name),
-                    stat,
-                    always_show_all_stats=True,
-                ))
-                statistics.update(create_stats_ordered_dict(
-                    'Final %s%s' % (prefix, stat_name),
-                    [s[-1] for s in stat],
-                    always_show_all_stats=True,
-                ))
-
->>>>>>> ab2c05b4
         for stat_name in [
             'hand_distance',
             'hand_success',
