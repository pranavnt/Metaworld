import numpy as np
from gym.spaces import Box
from scipy.spatial.transform import Rotation

from metaworld.envs import reward_utils
from metaworld.envs.asset_path_utils import full_v2_path_for
from metaworld.envs.mujoco.sawyer_xyz.sawyer_xyz_env import SawyerXYZEnv, _assert_task_is_set


class SawyerPickPlaceEnvV2(SawyerXYZEnv):
    """
    Motivation for V2:
        V1 was very difficult to solve because the observation didn't say where
        to move after picking up the puck.
    Changelog from V1 to V2:
        - (7/7/20) Removed 3 element vector. Replaced with 3 element position
            of the goal (for consistency with other environments)
        - (6/15/20) Added a 3 element vector to the observation. This vector
            points from the end effector to the goal coordinate.
            i.e. (self._target_pos - pos_hand)
        - (6/15/20) Separated reach-push-pick-place into 3 separate envs.
    """
    def __init__(self):
        goal_low = (-0.1, 0.8, 0.05)
        goal_high = (0.1, 0.9, 0.3)
        hand_low = (-0.5, 0.40, 0.05)
        hand_high = (0.5, 1, 0.5)
        obj_low = (-0.1, 0.6, 0.02)
        obj_high = (0.1, 0.7, 0.02)

        super().__init__(
            self.model_name,
            hand_low=hand_low,
            hand_high=hand_high,
        )

        self.init_config = {
            'obj_init_angle': .3,
            'obj_init_pos': np.array([0, 0.6, 0.02]),
            'hand_init_pos': np.array([0, .6, .2]),
        }

        self.goal = np.array([0.1, 0.8, 0.2])

        self.obj_init_angle = self.init_config['obj_init_angle']
        self.obj_init_pos = self.init_config['obj_init_pos']
        self.hand_init_pos = self.init_config['hand_init_pos']

<<<<<<< HEAD
        self.liftThresh = liftThresh
        self.max_path_length = 500

=======
>>>>>>> 9e3863d3
        self._random_reset_space = Box(
            np.hstack((obj_low, goal_low)),
            np.hstack((obj_high, goal_high)),
        )
        self.goal_space = Box(np.array(goal_low), np.array(goal_high))

        self.num_resets = 0
        self.obj_init_pos = None

    @property
    def model_name(self):
        return full_v2_path_for('sawyer_xyz/sawyer_pick_place_v2.xml')

    @_assert_task_is_set
<<<<<<< HEAD
    def step(self, action):
        ob = super().step(action)

        obs = self._get_obs()
        obj = obs[4:7]


=======
    def evaluate_state(self, obs, action):
        obj = obs[4:7]

>>>>>>> 9e3863d3
        reward, tcp_to_obj, tcp_open, obj_to_target, grasp_reward, in_place_reward = self.compute_reward(action, obs)
        success = float(obj_to_target <= 0.07)
        near_object = float(tcp_to_obj <= 0.03)
        grasp_success = float(self.touching_main_object and (tcp_open > 0) and (obj[2] - 0.02 > self.obj_init_pos[2]))
        info = {
            'success': success,
            'near_object': near_object,
            'grasp_success': grasp_success,
            'grasp_reward': grasp_reward,
            'in_place_reward': in_place_reward,
            'obj_to_target': obj_to_target,
            'unscaled_reward': reward
        }

<<<<<<< HEAD
        self.curr_path_length += 1
        return obs, reward, False, info
=======
        return reward, info
>>>>>>> 9e3863d3

    @property
    def _get_id_main_object(self):
        return self.unwrapped.model.geom_name2id('objGeom')

    def _get_pos_objects(self):
        return self.get_body_com('obj')

    def _get_quat_objects(self):
        return Rotation.from_matrix(self.data.get_geom_xmat('objGeom')).as_quat()

    def fix_extreme_obj_pos(self, orig_init_pos):
        # This is to account for meshes for the geom and object are not
        # aligned. If this is not done, the object could be initialized in an
        # extreme position
        diff = self.get_body_com('obj')[:2] - \
               self.get_body_com('obj')[:2]
        adjusted_pos = orig_init_pos[:2] + diff
        # The convention we follow is that body_com[2] is always 0,
        # and geom_pos[2] is the object height
        return [
            adjusted_pos[0],
            adjusted_pos[1],
            self.get_body_com('obj')[-1]
        ]

    def reset_model(self):
        self._reset_hand()
        self._target_pos = self.goal.copy()
        self.obj_init_pos = self.fix_extreme_obj_pos(self.init_config['obj_init_pos'])
        self.obj_init_angle = self.init_config['obj_init_angle']

        if self.random_init:
            goal_pos = self._get_state_rand_vec()
            self._target_pos = goal_pos[3:]
            while np.linalg.norm(goal_pos[:2] - self._target_pos[:2]) < 0.15:
                goal_pos = self._get_state_rand_vec()
                self._target_pos = goal_pos[3:]
            self._target_pos = goal_pos[-3:]
            self.obj_init_pos = goal_pos[:3]
            self.init_tcp = self.tcp_center
            self.init_left_pad = self.get_body_com('leftpad')
            self.init_right_pad = self.get_body_com('rightpad')

        self._set_obj_xyz(self.obj_init_pos)
        self.num_resets += 1

        return self._get_obs()

<<<<<<< HEAD
    def _reset_hand(self):
        super()._reset_hand()

        finger_right, finger_left = (
            self._get_site_pos('rightEndEffector'),
            self._get_site_pos('leftEndEffector')
        )
        self.init_finger_center = (finger_right + finger_left) / 2
        self.pick_completed = False

=======
>>>>>>> 9e3863d3
    def _gripper_caging_reward(self, action, obj_position):
        pad_success_margin = 0.05
        x_z_success_margin = 0.005
        obj_radius = 0.015
        tcp = self.tcp_center
        left_pad = self.get_body_com('leftpad')
        right_pad = self.get_body_com('rightpad')
        delta_object_y_left_pad = left_pad[1] - obj_position[1]
        delta_object_y_right_pad = obj_position[1] - right_pad[1]
        right_caging_margin = abs(abs(obj_position[1] - self.init_right_pad[1])
            - pad_success_margin)
        left_caging_margin = abs(abs(obj_position[1] - self.init_left_pad[1])
            - pad_success_margin)

        right_caging = reward_utils.tolerance(delta_object_y_right_pad,
                                bounds=(obj_radius, pad_success_margin),
                                margin=right_caging_margin,
                                sigmoid='long_tail',)
        left_caging = reward_utils.tolerance(delta_object_y_left_pad,
                                bounds=(obj_radius, pad_success_margin),
                                margin=left_caging_margin,
                                sigmoid='long_tail',)

        y_caging = reward_utils.hamacher_product(left_caging,
                                                 right_caging)

        # compute the tcp_obj distance in the x_z plane
        tcp_xz = tcp + np.array([0., -tcp[1], 0.])
        obj_position_x_z = np.copy(obj_position) + np.array([0., -obj_position[1], 0.])
        tcp_obj_norm_x_z = np.linalg.norm(tcp_xz - obj_position_x_z, ord=2)

        # used for computing the tcp to object object margin in the x_z plane
        init_obj_x_z = self.obj_init_pos + np.array([0., -self.obj_init_pos[1], 0.])
        init_tcp_x_z = self.init_tcp + np.array([0., -self.init_tcp[1], 0.])
        tcp_obj_x_z_margin = np.linalg.norm(init_obj_x_z - init_tcp_x_z, ord=2) - x_z_success_margin

        x_z_caging = reward_utils.tolerance(tcp_obj_norm_x_z,
                                bounds=(0, x_z_success_margin),
                                margin=tcp_obj_x_z_margin,
                                sigmoid='long_tail',)

        gripper_closed = min(max(0, action[-1]), 1)
        caging = reward_utils.hamacher_product(y_caging, x_z_caging)

        gripping = gripper_closed if caging > 0.97 else 0.
        caging_and_gripping = reward_utils.hamacher_product(caging,
                                                            gripping)
<<<<<<< HEAD
=======
        caging_and_gripping = (caging_and_gripping + caging) / 2
>>>>>>> 9e3863d3
        return caging_and_gripping

    def compute_reward(self, action, obs):
        _TARGET_RADIUS = 0.05
        tcp = self.tcp_center
        obj = obs[4:7]
        tcp_opened = obs[3]
        target = self._target_pos

        obj_to_target = np.linalg.norm(obj - target)
        tcp_to_obj = np.linalg.norm(obj - tcp)
        in_place_margin = (np.linalg.norm(self.obj_init_pos - target))

        in_place = reward_utils.tolerance(obj_to_target,
                                    bounds=(0, _TARGET_RADIUS),
                                    margin=in_place_margin,
                                    sigmoid='long_tail',)

        object_grasped = self._gripper_caging_reward(action, obj)
        in_place_and_object_grasped = reward_utils.hamacher_product(object_grasped,
                                                                    in_place)
        reward = in_place_and_object_grasped
<<<<<<< HEAD
        
=======

>>>>>>> 9e3863d3
        if tcp_to_obj < 0.02 and (tcp_opened > 0) and (obj[2] - 0.01 > self.obj_init_pos[2]):
            reward += 1. + 5. * in_place
        if obj_to_target < _TARGET_RADIUS:
            reward = 10.
        return [reward, tcp_to_obj, tcp_opened, obj_to_target, object_grasped, in_place]<|MERGE_RESOLUTION|>--- conflicted
+++ resolved
@@ -46,12 +46,6 @@
         self.obj_init_pos = self.init_config['obj_init_pos']
         self.hand_init_pos = self.init_config['hand_init_pos']
 
-<<<<<<< HEAD
-        self.liftThresh = liftThresh
-        self.max_path_length = 500
-
-=======
->>>>>>> 9e3863d3
         self._random_reset_space = Box(
             np.hstack((obj_low, goal_low)),
             np.hstack((obj_high, goal_high)),
@@ -66,19 +60,9 @@
         return full_v2_path_for('sawyer_xyz/sawyer_pick_place_v2.xml')
 
     @_assert_task_is_set
-<<<<<<< HEAD
-    def step(self, action):
-        ob = super().step(action)
-
-        obs = self._get_obs()
-        obj = obs[4:7]
-
-
-=======
     def evaluate_state(self, obs, action):
         obj = obs[4:7]
 
->>>>>>> 9e3863d3
         reward, tcp_to_obj, tcp_open, obj_to_target, grasp_reward, in_place_reward = self.compute_reward(action, obs)
         success = float(obj_to_target <= 0.07)
         near_object = float(tcp_to_obj <= 0.03)
@@ -93,12 +77,7 @@
             'unscaled_reward': reward
         }
 
-<<<<<<< HEAD
-        self.curr_path_length += 1
-        return obs, reward, False, info
-=======
         return reward, info
->>>>>>> 9e3863d3
 
     @property
     def _get_id_main_object(self):
@@ -148,19 +127,6 @@
 
         return self._get_obs()
 
-<<<<<<< HEAD
-    def _reset_hand(self):
-        super()._reset_hand()
-
-        finger_right, finger_left = (
-            self._get_site_pos('rightEndEffector'),
-            self._get_site_pos('leftEndEffector')
-        )
-        self.init_finger_center = (finger_right + finger_left) / 2
-        self.pick_completed = False
-
-=======
->>>>>>> 9e3863d3
     def _gripper_caging_reward(self, action, obj_position):
         pad_success_margin = 0.05
         x_z_success_margin = 0.005
@@ -208,10 +174,7 @@
         gripping = gripper_closed if caging > 0.97 else 0.
         caging_and_gripping = reward_utils.hamacher_product(caging,
                                                             gripping)
-<<<<<<< HEAD
-=======
         caging_and_gripping = (caging_and_gripping + caging) / 2
->>>>>>> 9e3863d3
         return caging_and_gripping
 
     def compute_reward(self, action, obs):
@@ -234,11 +197,7 @@
         in_place_and_object_grasped = reward_utils.hamacher_product(object_grasped,
                                                                     in_place)
         reward = in_place_and_object_grasped
-<<<<<<< HEAD
-        
-=======
-
->>>>>>> 9e3863d3
+
         if tcp_to_obj < 0.02 and (tcp_opened > 0) and (obj[2] - 0.01 > self.obj_init_pos[2]):
             reward += 1. + 5. * in_place
         if obj_to_target < _TARGET_RADIUS:
